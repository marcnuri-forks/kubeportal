apiVersion: kustomize.config.k8s.io/v1beta1
kind: Kustomization

images:
- name: troeger/kubeportal
<<<<<<< HEAD
  newTag: 0.3.29
=======
  newTag: 0.3.32
>>>>>>> bf6d935c

bases:
- ./../base<|MERGE_RESOLUTION|>--- conflicted
+++ resolved
@@ -3,11 +3,7 @@
 
 images:
 - name: troeger/kubeportal
-<<<<<<< HEAD
-  newTag: 0.3.29
-=======
   newTag: 0.3.32
->>>>>>> bf6d935c
 
 bases:
 - ./../base