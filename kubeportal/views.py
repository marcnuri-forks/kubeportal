--- conflicted
+++ resolved
@@ -68,16 +68,11 @@
                     else:
                         logger.debug('Not showing link to app "{0}" in welcome view. Although user "{1}"" is in group "{2}", link_show is set to False.'.format(app, self.request.user, group))
         context['clusterapps'] = allowed_apps
-<<<<<<< HEAD
-=======
-
-        return context
->>>>>>> 10f09a55
-
-        User = get_user_model()
-        context['portal_administrators'] = list(User.objects.filter(is_superuser=True))
-        return context
-      
+
+        User = get_user_model()
+        context['portal_administrators'] = list(User.objects.filter(is_staff=True))
+        return context
+
 
 class SettingsView(LoginRequiredMixin, TemplateView):
     template_name = "portal_settings.html"
@@ -100,34 +95,9 @@
         context['groups'] = [g for g in self.request.user.portal_groups.all()]
         return context
 
-
 class AccessRequestView(LoginRequiredMixin, RedirectView):
     def post(self, request):
         # create a form instance and populate it with data from the request:
-<<<<<<< HEAD
-        admin_username = request.POST['selected-administrator']
-        if admin_username == "default":
-            messages.add_message(request, messages.ERROR,
-                                 "Please select an administrator from the dropdown menu.")
-            return redirect("/welcome/")
-        # get administrator and don't break if admin username can't be found
-        User = get_user_model()
-        admin = None
-        try:
-            admin = User.objects.get(username=admin_username)
-        except:
-            logger.warning(f"Access request to unknown administrator username ({admin_username}).")
-
-        # if administrator exists and access request was successfull...
-        if admin and request.user.send_access_request(request, administrator=admin):
-            request.user.save()
-            messages.add_message(request, messages.INFO,
-                                 f'Your request was sent to {admin.first_name} {admin.last_name}.')
-        else:
-            messages.add_message(request, messages.ERROR,
-                                 'Sorry, something went wrong. Your request could not be sent.')
-        return redirect("/welcome/")
-=======
         if 'selected-administrator' in request.POST:
             admin_username = request.POST['selected-administrator']
             if admin_username == "default":
@@ -151,7 +121,6 @@
                 messages.add_message(request, messages.ERROR,
                                      'Sorry, something went wrong. Your request could not be sent.')
         return redirect("config")
->>>>>>> 10f09a55
 
 
 class SubAuthRequestView(View):
