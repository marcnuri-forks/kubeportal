import os

from django.contrib.auth import get_user_model
from django.contrib.messages.storage.fallback import FallbackStorage
from django.contrib.sessions.middleware import SessionMiddleware
from django.test import RequestFactory
from django.test import override_settings
from django.urls import reverse
from kubeportal import kubernetes
from kubeportal import models
from kubeportal.models import KubernetesNamespace
from kubeportal.models import KubernetesServiceAccount
from kubeportal.models import PortalGroup
from kubeportal.tests import AdminLoggedInTestCase
from unittest.mock import patch
from kubeportal.admin import merge_users, UserAdmin


class Backend(AdminLoggedInTestCase):
    '''
    Tests for backend functionality when admin is logged in.
     '''

    def _build_full_request_mock(self, short_url):
        url = reverse(short_url)
        request = self.factory.get(url)
        request.user = self.admin
        middleware = SessionMiddleware()
        middleware.process_request(request)
        request.session.save()
        messages = FallbackStorage(request)
        setattr(request, '_messages', messages)
        return request

    def _call_sync(self, expect_success=True):
        # We are calling the sync method directly here, and not through the view,
        # so that the result of sync is directly analyzed
        request = self._build_full_request_mock('admin:index')
        sync_success = kubernetes.sync(request)
        self.assertEquals(sync_success, expect_success)

    def setUp(self):
        super().setUp()
        self.factory = RequestFactory()
        os.system("(minikube status | grep Running) || minikube start")

    def test_kube_ns_changelist(self):
        self._call_sync()
        response = self.c.get(
            reverse('admin:kubeportal_kubernetesnamespace_changelist'))
        self.assertEqual(response.status_code, 200)

    def test_kube_svc_changelist(self):
        self._call_sync()
        response = self.c.get(
            reverse('admin:kubeportal_kubernetesserviceaccount_changelist'))
        self.assertEqual(response.status_code, 200)

    def test_user_changelist(self):
        response = self.c.get(reverse('admin:kubeportal_user_changelist'))
        self.assertEqual(response.status_code, 200)

    def test_new_ns_sync(self):
        new_ns = KubernetesNamespace(name="foo")
        new_ns.save()
        self._call_sync()
        ns_names = [ns.metadata.name for ns in kubernetes.get_namespaces()]
        self.assertIn("foo", ns_names)

    def test_new_ns_broken_name_sync(self):
        core_v1, rbac_v1 = kubernetes._load_config()
        new_ns = KubernetesNamespace(name="foo_bar")
        new_ns.save()
        self._call_sync()
        ns_names = [ns.metadata.name for ns in kubernetes.get_namespaces()]
        self.assertNotIn("foo_bar", ns_names)
        self.assertIn("foobar", ns_names)
        self.assertEquals(KubernetesNamespace.objects.filter(name="foobar").exists(), True)
        kubernetes._delete_k8s_ns("foobar", core_v1)

    def test_new_external_ns_sync(self):
        self._call_sync()
        core_v1, rbac_v1 = kubernetes._load_config()
        kubernetes._create_k8s_ns("new-external-ns1", core_v1)
        try:
            self._call_sync()
            new_ns_object = KubernetesNamespace.objects.get(
                name="new-external-ns1")
            self.assertEqual(new_ns_object.is_synced(), True)
            for svc_account in new_ns_object.service_accounts.all():
                self.assertEqual(svc_account.is_synced(), True)
        finally:
            kubernetes._delete_k8s_ns("new-external-ns1", core_v1)

    def test_exists_both_sides_sync(self):
        self._call_sync()
        core_v1, rbac_v1 = kubernetes._load_config()
        kubernetes._create_k8s_ns("new-external-ns2", core_v1)
        new_ns = KubernetesNamespace(name="new-external-ns2")
        new_ns.save()
        try:
            self._call_sync()
        finally:
            kubernetes._delete_k8s_ns("new-external-ns2", core_v1)

    def test_new_svc_sync(self):
        self._call_sync()
        default_ns = KubernetesNamespace.objects.get(name="default")
        new_svc = KubernetesServiceAccount(name="foobar", namespace=default_ns)
        new_svc.save()
        self._call_sync()
        svc_names = [
            svc.metadata.name for svc in kubernetes.get_service_accounts()]
        self.assertIn("foobar", svc_names)

    def test_admin_index_view(self):
        response = self.c.get('/admin/')
        self.assertEqual(response.status_code, 200)

    def test_k8s_sync_error_no_crash(self):
        with patch('kubeportal.kubernetes._load_config', return_value=(None, None)):
            # K8S login mocked away, view should not crash
            self._call_sync()

    def test_special_k8s_approved(self):
        # Creating an auto_add_approved group should not change its member list.
        group = models.PortalGroup.objects.get(special_k8s_accounts=True)
        self.assertEquals(group.members.count(), 0)
        # Create a new user should not change the member list
        User = get_user_model()
        u = User(username="Hugo", email="a@b.de")
        u.save()
        self.assertEquals(group.members.count(), 0)
        # walk through approval workflow
        url = reverse('welcome')
        request = self.factory.get(url)
        u.send_access_request(request)
        u.save()
        # Just sending an approval request should not change to member list
        self.assertEquals(group.members.count(), 0)
        # Build full-fledged request object for logged-in admin
        request = self._build_full_request_mock('admin:index')
        # Prepare K8S namespace
        ns = KubernetesNamespace(name="default")
        ns.save()
        new_svc = KubernetesServiceAccount(name="foobar", namespace=ns)
        new_svc.save()
        # Perform approval
        assert(u.approve(request, new_svc))
        u.save()
        # Should lead to addition of user to the add_approved group
        self.assertEquals(group.members.count(), 1)


    def test_special_k8s_unapproved(self):
        group = models.PortalGroup.objects.get(special_k8s_accounts=True)
        ns = KubernetesNamespace(name="default")
        ns.save()
        new_svc = KubernetesServiceAccount(name="foobar", namespace=ns)
        new_svc.save()
        User = get_user_model()
        # create approved user
        u = User(username="Hugo",
                 email="a@b.de",
                 state=models.UserState.ACCESS_APPROVED,
                 service_account = new_svc)
        u.save()
        self.assertEquals(group.members.count(), 1)
        # unapprove
        u.state=models.UserState.ACCESS_REJECTED
        u.save()
        self.assertEquals(group.members.count(), 0)


    def _test_user_rejection(self):
        User = get_user_model()
        u = User(username="Hugo", email="a@b.de")
        u.save()
        # walk through rejection workflow
        url = reverse('welcome')
        request = self.factory.get(url)
        u.send_access_request(request)
        u.save()
        # Build full-fledged request object for logged-in admin
        request = self._build_full_request_mock('admin:index')
        assert(u.reject(request))
        u.save()
        assert(u.has_access_rejected())

    def test_user_rejection(self):
        self._test_user_rejection()

<<<<<<< HEAD
    def test_request_approval_specific_administrator(self):
        # Create a new user should not change the member list
        User = get_user_model()
        u = User(username="Hugo", email="a@b.de")
        u.save()
        # walk through approval workflow
        url = reverse('welcome')
        request = self.factory.get(url)
        u.send_access_request(request, self.admin.username)
        u.save()
        # Build full-fledged request object for logged-in admin
        request = self._build_full_request_mock('admin:index')
        # create service account and namespace for user
=======
    '''
    Create two users with the secondary (the later created) one having cluster access,
    an assigned comment and two assigned groups
    Merge both users.
    The primary user should be assigned the cluster access, user comment and all the
    portal groups of the secondary user.
    The secondary user should be deleted.
    '''
    def test_user_merge_access_approved(self):
        User = get_user_model()
        primary = User(
                username="HUGO",
                email="a@b.de")
        primary.save()

        ns = KubernetesNamespace(name="default")
        ns.save()
        new_svc = KubernetesServiceAccount(name="foobar", namespace=ns)
        new_svc.save()
        secondary = User(
                username="hugo",
                state=models.UserState.ACCESS_APPROVED,
                email="a@b.de",
                comments = "secondary user comment",
                service_account = new_svc)
        secondary.save()

        group1 = PortalGroup(name="testgroup1")
        group1.save()
        group2 = PortalGroup(name="testgroup2")
        group2.save()

        secondary.portal_groups.add(group1)
        secondary.portal_groups.add(group2)
        secondary.save()

        # Build full-fledged request object for logged-in admin
        request = self._build_full_request_mock('admin:index')
        # approve secondary for cluster access
        secondary.approve(request, new_svc)

        # the merge method only accepts a queryset of users since that's what
        # the admin interface creates
        queryset_of_users = User.objects.filter(pk__in = [primary.id, secondary.id])

        # merge both users. shouldn't return anything
        assert(not merge_users(UserAdmin, request, queryset_of_users))

        # the primary user has been altered but the old object is still in memory
        # we need to query for the updated user again
        primary = User.objects.get(pk = primary.id)

        # Does primary have all the values of secondary user?
        self.assertEquals(primary.comments, "secondary user comment")
        assert(primary.portal_groups.filter(name = group1.name))
        assert(primary.portal_groups.filter(name = group2.name))
        assert(primary.has_access_approved)

    '''
    Create two users with the secondary (the later created) one having rejected cluster access,
    Merge both users.
    The primary user should be assigned the rejected cluster access.
    The secondary user should be deleted.
    '''
    def test_user_merge_access_rejected(self):
        User = get_user_model()
        primary = User(
                username="HUGO",
                email="a@b.de")
        primary.save()

>>>>>>> d5dc51ba
        ns = KubernetesNamespace(name="default")
        ns.save()
        new_svc = KubernetesServiceAccount(name="foobar", namespace=ns)
        new_svc.save()
<<<<<<< HEAD
        # Perform approval
        assert(u.approve(request, new_svc))
        u.save()

=======
        secondary = User(
                username="hugo",
                state=models.UserState.ACCESS_APPROVED,
                email="a@b.de",
                comments = "secondary user comment",
                service_account = new_svc)
        secondary.save()

        # Build full-fledged request object for logged-in admin
        request = self._build_full_request_mock('admin:index')
        # reject cluster access for secondary
        secondary.reject(request)

        # the merge method only accepts a queryset of users since that's what
        # the admin interface creates
        queryset_of_users = User.objects.filter(pk__in = [primary.id, secondary.id])

        # merge both users. shouldn't return anything
        assert(not merge_users(UserAdmin, request, queryset_of_users))

        # the primary user has been altered but the old object is still in memory
        # we need to query for the updated user again
        primary = User.objects.get(pk = primary.id)

        assert(primary.has_access_rejected)
>>>>>>> d5dc51ba


    @override_settings(EMAIL_BACKEND='django.core.mail.backends.smtp.EmailBackend', EMAIL_HOST_PASSWORD='sdsds')
    def test_user_rejection_mail_broken(self):
        self._test_user_rejection()<|MERGE_RESOLUTION|>--- conflicted
+++ resolved
@@ -190,7 +190,6 @@
     def test_user_rejection(self):
         self._test_user_rejection()
 
-<<<<<<< HEAD
     def test_request_approval_specific_administrator(self):
         # Create a new user should not change the member list
         User = get_user_model()
@@ -204,7 +203,7 @@
         # Build full-fledged request object for logged-in admin
         request = self._build_full_request_mock('admin:index')
         # create service account and namespace for user
-=======
+
     '''
     Create two users with the secondary (the later created) one having cluster access,
     an assigned comment and two assigned groups
@@ -276,17 +275,14 @@
                 email="a@b.de")
         primary.save()
 
->>>>>>> d5dc51ba
         ns = KubernetesNamespace(name="default")
         ns.save()
         new_svc = KubernetesServiceAccount(name="foobar", namespace=ns)
         new_svc.save()
-<<<<<<< HEAD
         # Perform approval
         assert(u.approve(request, new_svc))
         u.save()
 
-=======
         secondary = User(
                 username="hugo",
                 state=models.UserState.ACCESS_APPROVED,
@@ -312,7 +308,6 @@
         primary = User.objects.get(pk = primary.id)
 
         assert(primary.has_access_rejected)
->>>>>>> d5dc51ba
 
 
     @override_settings(EMAIL_BACKEND='django.core.mail.backends.smtp.EmailBackend', EMAIL_HOST_PASSWORD='sdsds')
