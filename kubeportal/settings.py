--- conflicted
+++ resolved
@@ -13,7 +13,6 @@
         'bootstrap3',
         'social_django',
         'kubeportal',
-        'test_pep8',
     ]
 
     MIDDLEWARE = [
@@ -85,26 +84,23 @@
 
     SOCIAL_AUTH_USERNAME_FORM_URL = '/login-form/'
     SOCIAL_AUTH_USERNAME_FORM_HTML = 'login_form.html'
-    ACTIVE_DIRECTORY_DOMAIN = values.Value(environ_required=True, environ_prefix='KUBEPORTAL')
     LOGIN_URL = '/social/login/username'
 
     USE_I18N = True
     USE_L10N = True
     USE_TZ = True
 
-<<<<<<< HEAD
     # test_pep8
     PROJECT_DIR = os.path.dirname(__file__)
     TEST_PEP8_DIRS = [os.path.dirname(PROJECT_DIR), ]
     TEST_PEP8_EXCLUDE = ['.env', '.venv', 'env', 'venv', ]
-=======
+
     LOGIN_URL = 'index'
     LOGIN_ERROR_URL = 'index'
     LOGOUT_REDIRECT_URL = 'index'
     LOGIN_REDIRECT_URL = 'dashboard'
     STATIC_URL = '/static/'
 
->>>>>>> 566e0703
 
 class Development(Common):
     DEBUG = True
@@ -113,6 +109,7 @@
     LANGUAGE_CODE = 'en-us'
     TIME_ZONE = 'UTC'
     BRANDING = "KubePortal project"
+    ACTIVE_DIRECTORY_DOMAIN = values.Value("foobar", environ_prefix='KUBEPORTAL')
 
     BASE_DIR = os.path.dirname(os.path.dirname(os.path.abspath(__file__)))
     DATABASES = {
@@ -125,6 +122,9 @@
         os.path.join(BASE_DIR, "static"),
     ]
 
+    INSTALLED_APPS = Common.INSTALLED_APPS + ['test_pep8', ]
+
+
 class Production(Common):
     DEBUG = values.Value(False, environ_prefix='KUBEPORTAL')
     SECRET_KEY = values.Value(environ_required=True, environ_prefix='KUBEPORTAL')
@@ -132,6 +132,7 @@
     LANGUAGE_CODE = values.Value('en-us', environ_prefix='KUBEPORTAL')
     TIME_ZONE = values.Value('UTC', environ_prefix='KUBEPORTAL')
     BRANDING = values.Value('KubePortal', environ_prefix='KUBEPORTAL')
+    ACTIVE_DIRECTORY_DOMAIN = values.Value(environ_required=True, environ_prefix='KUBEPORTAL')
 
     BASE_DIR = os.path.dirname(os.path.dirname(os.path.abspath(__file__)))
     DATABASES = {
