import os
from configurations import Configuration, values

from kubeportal.secret import get_secret_key


class Common(Configuration):
<<<<<<< HEAD
    VERSION = '0.3.29'
    API_VERSION = 'v1.0.1'
=======
    VERSION = '0.3.32'
    API_VERSION = 'v1.1.0'
>>>>>>> bf6d935c

    SITE_ID = 1

    SECRET_KEY = get_secret_key()

    INSTALLED_APPS = [
        'django.contrib.sites',
        'django.contrib.admin',
        'django.contrib.auth',
        'django.contrib.contenttypes',
        'django.contrib.sessions',
        'django.contrib.messages',
        'django.contrib.staticfiles',
        'sortedm2m_filter_horizontal_widget',
        'oidc_provider',
        'rest_framework',
        'rest_framework.authtoken',
        'dj_rest_auth',
        'dj_rest_auth.registration',
        'multi_email_field',
        'kubeportal',    # positioned here to override allauth view templates
        'allauth',
        'allauth.account',
        'allauth.socialaccount',
        'allauth.socialaccount.providers.google',
        'allauth.socialaccount.providers.oauth2',
        'silk'
    ]

    MIDDLEWARE = [
        'silk.middleware.SilkyMiddleware',
        'corsheaders.middleware.CorsMiddleware',
        'django.middleware.security.SecurityMiddleware',
        'django.contrib.sessions.middleware.SessionMiddleware',
        'django.middleware.common.CommonMiddleware',
        'django.middleware.csrf.CsrfViewMiddleware',
        'django.contrib.auth.middleware.AuthenticationMiddleware',
        'django.contrib.messages.middleware.MessageMiddleware',
        'django.middleware.clickjacking.XFrameOptionsMiddleware',
        'kubeportal.middleware.HideAdminForNonStaffMiddleware'    
    ]

    ROOT_URLCONF = 'kubeportal.urls'

    TEMPLATES = [
        {
            'BACKEND': 'django.template.backends.django.DjangoTemplates',
            'DIRS': [],
            'APP_DIRS': True,
            'OPTIONS': {
                'context_processors': [
                    'django.template.context_processors.debug',
                    'django.contrib.auth.context_processors.auth',
                    'django.contrib.messages.context_processors.messages',
                    'django.template.context_processors.request',
                ],
            },
        },
    ]

    REST_FRAMEWORK = {
            'DEFAULT_VERSIONING_CLASS':
            'rest_framework.versioning.URLPathVersioning',
            'DEFAULT_AUTHENTICATION_CLASSES': [
                'dj_rest_auth.jwt_auth.JWTCookieAuthentication',
                ],
            'DEFAULT_PERMISSION_CLASSES': [
                'rest_framework.permissions.IsAuthenticated',
                ],
            'DEFAULT_VERSION': API_VERSION,
            'ALLOWED_VERSIONS': [
                API_VERSION
                ]
            }

    REST_USE_JWT = True
    JWT_AUTH_COOKIE = 'kubeportal-auth'


    WSGI_APPLICATION = 'kubeportal.wsgi.application'

    AUTH_PASSWORD_VALIDATORS = [
        {
            'NAME': 'django.contrib.auth.password_validation.UserAttributeSimilarityValidator',
        },
        {
            'NAME': 'django.contrib.auth.password_validation.MinimumLengthValidator',
        },
        {
            'NAME': 'django.contrib.auth.password_validation.CommonPasswordValidator',
        },
        {
            'NAME': 'django.contrib.auth.password_validation.NumericPasswordValidator',
        },
    ]

    AUTHENTICATION_BACKENDS = (
        'django.contrib.auth.backends.ModelBackend',
        'kubeportal.ad.ActiveDirectoryBackend',
        'allauth.account.auth_backends.AuthenticationBackend'
    )

    SOCIALACCOUNT_QUERY_EMAIL=True
    SOCIALACCOUNT_PROVIDERS = {}
    AUTH_AD_DOMAIN = values.Value(None, environ_prefix='KUBEPORTAL')
    AUTH_AD_SERVER = values.Value(None, environ_prefix='KUBEPORTAL')
    SOCIAL_AUTH_GOOGLE_OAUTH2_KEY = values.Value(
        None, environ_name='AUTH_GOOGLE_KEY', environ_prefix='KUBEPORTAL')
    SOCIAL_AUTH_GOOGLE_OAUTH2_SECRET = values.Value(
        None, environ_name='AUTH_GOOGLE_SECRET', environ_prefix='KUBEPORTAL')
    if SOCIAL_AUTH_GOOGLE_OAUTH2_KEY and SOCIAL_AUTH_GOOGLE_OAUTH2_SECRET:
        SOCIALACCOUNT_PROVIDERS['google'] = {
            'APP': {
                'secret': SOCIAL_AUTH_GOOGLE_OAUTH2_SECRET,
                'client_id': SOCIAL_AUTH_GOOGLE_OAUTH2_KEY
            },
            'SCOPE': ['profile', 'email'],
        }

    LOGIN_URL = '/'
    LOGIN_REDIRECT_URL = '/welcome/'
    LOGOUT_REDIRECT_URL = '/'
    STATIC_URL = '/static/'

    USE_I18N = True
    USE_L10N = True
    USE_TZ = True

    CORS_ORIGIN_ALLOW_ALL = True

    ALLOWED_HOSTS = ['*']

    AUTH_USER_MODEL = 'kubeportal.User'

    OIDC_TEMPLATES = {
        'authorize': 'oidc_authorize.html',
        'error': 'oidc_error.html'
    }
    OIDC_IDTOKEN_INCLUDE_CLAIMS = True  # include user email etc. in token
    SESSION_COOKIE_DOMAIN = values.Value(None, environ_prefix='KUBEPORTAL')
    NAMESPACE_CLUSTERROLES = values.ListValue([], environ_prefix='KUBEPORTAL')

    API_SERVER_EXTERNAL = values.Value(None, environ_prefix='KUBEPORTAL')

    BRANDING = values.Value('KubePortal', environ_prefix='KUBEPORTAL')
    LANGUAGE_CODE = values.Value('en-us', environ_prefix='KUBEPORTAL')
    TIME_ZONE = values.Value('UTC', environ_prefix='KUBEPORTAL')

    ADMIN_NAME = values.Value(environ_prefix='KUBEPORTAL')
    ADMIN_EMAIL = values.Value(environ_prefix='KUBEPORTAL')
    ADMINS = [(str(ADMIN_NAME), str(ADMIN_EMAIL)), ]

    OIDC_AFTER_USERLOGIN_HOOK = 'kubeportal.security.oidc_login_hook'

    ACCOUNT_ADAPTER = 'kubeportal.allauth.AccountAdapter'

    SILKY_AUTHENTICATION = True  
    SILKY_AUTHORISATION = True  

    # override default response format for /api/login endpoint
    REST_AUTH_SERIALIZERS = {
        'USER_DETAILS_SERIALIZER': 'kubeportal.api.serializers.UserDetailsSerializer'
    }


class Development(Common):
    BASE_DIR = os.path.dirname(os.path.dirname(os.path.abspath(__file__)))
    DATABASES = {
        'default': {
            'ENGINE': 'django.db.backends.sqlite3',
            'NAME': os.path.join(BASE_DIR, 'db.sqlite3'),
        }
    }
    STATICFILES_DIRS = [
        os.path.join(BASE_DIR, "static"),
    ]

    PROJECT_DIR = os.path.dirname(__file__)

    DEBUG = True

    REDIRECT_HOSTS = ['localhost', '127.0.0.1']

    EMAIL_BACKEND = 'django.core.mail.backends.console.EmailBackend'
    EMAIL_HOST = values.Value('localhost', environ_prefix='KUBEPORTAL')

    ROOT_PASSWORD = values.Value('rootpw', environ_prefix='KUBEPORTAL')

    LOGGING = {
        'version': 1,
        'disable_existing_loggers': False,
        'formatters': {
            'verbose': {
                'format': "[%(asctime)s] %(levelname)s %(message)s"
            },
        },
        'handlers': {
            'console': {
                'level': 'DEBUG',
                'class': 'logging.StreamHandler',
                'formatter': 'verbose'
            },
        },
        'loggers': {
            'django.request': {
                'handlers': ['console'],
                'level': 'DEBUG',
                'propagate': True
            },
            'KubePortal': {
                'handlers': ['console', ],
                'level': 'DEBUG',
                'propagate': True
            },
            'django': {
                'handlers': ['console', ],
                'level': 'WARNING',
                'propagate': True
            },
        }
    }


class Production(Common):
    DEBUG = False

    DATABASE_URL = values.DatabaseURLValue(
        'sqlite:////data/kubeportal.sqlite3', environ_prefix='KUBEPORTAL')
    DATABASES = DATABASE_URL

    STATIC_ROOT = values.Value('', environ_prefix='KUBEPORTAL')
    STATICFILES_DIRS = values.TupleValue('', environ_prefix='KUBEPORTAL')

    REDIRECT_HOSTS = values.TupleValue(None, environ_prefix='KUBEPORTAL')

    EMAIL_HOST = values.Value('localhost', environ_prefix='KUBEPORTAL')

    LOG_LEVEL_PORTAL  = values.Value('ERROR', environ_prefix='KUBEPORTAL')
    LOG_LEVEL_REQUEST = values.Value('ERROR', environ_prefix='KUBEPORTAL')
    
    # read the environment variables immediately because they're used to
    # configure the loggers below
    LOG_LEVEL_PORTAL.setup('LOG_LEVEL_PORTAL')
    LOG_LEVEL_REQUEST.setup('LOG_LEVEL_REQUEST')
    
    LOGGING = {
        'version': 1,
        'disable_existing_loggers': False,
        'formatters': {
            'verbose': {
                'format': "[%(asctime)s] %(levelname)s %(message)s"
            },
        },
        'handlers': {
            'mail_admins': {
                'level': 'ERROR',
                'class': 'django.utils.log.AdminEmailHandler',
                'formatter': 'verbose'
            },
            'console': {
                'level': 'DEBUG',
                'class': 'logging.StreamHandler',
                'formatter': 'verbose'
            },
        },
        'loggers': {
            'django.request': {
                'handlers': ['mail_admins', 'console'],
                'level': LOG_LEVEL_REQUEST.value,
                'propagate': True
            },
            'KubePortal': {
                'handlers': ['mail_admins', 'console', ],
                'level': LOG_LEVEL_PORTAL.value,
                'propagate': True
            },
        }
    }<|MERGE_RESOLUTION|>--- conflicted
+++ resolved
@@ -5,13 +5,8 @@
 
 
 class Common(Configuration):
-<<<<<<< HEAD
-    VERSION = '0.3.29'
-    API_VERSION = 'v1.0.1'
-=======
     VERSION = '0.3.32'
     API_VERSION = 'v1.1.0'
->>>>>>> bf6d935c
 
     SITE_ID = 1
 
