--- conflicted
+++ resolved
@@ -31,18 +31,11 @@
     def get_urls(self):
         urls = super().get_urls()
         urls += [
-<<<<<<< HEAD
-            path('cleanup/', admin_views.CleanupView.as_view(), name='cleanup'),
-            path('sync/', admin_views.sync_view, name='sync'),
-            path('prune/', admin_views.prune, name='prune')
-        ]
-=======
                 path('cleanup/', admin_views.CleanupView.as_view(), name='cleanup'),
                 path('sync/', admin_views.sync_view, name='sync')
                 # Disabled due to issue #111
 #                path('prune/', admin_views.prune, name='prune')
                 ]
->>>>>>> 85027258
         return urls
 
 
