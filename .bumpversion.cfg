--- conflicted
+++ resolved
@@ -1,11 +1,7 @@
 [bumpversion]
 commit = True
 tag = True
-<<<<<<< HEAD
-current_version = 0.3.29
-=======
 current_version = 0.3.32
->>>>>>> bf6d935c
 
 [bumpversion:file:.bumpversion.cfg]
 
