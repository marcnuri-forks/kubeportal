SHELL = /bin/bash
VERSION = 0.2.0
<<<<<<< HEAD
=======
HOME = /Users/ptroeger
>>>>>>> 761f8c02

.PHONY: check-venv

venv/bin/activate: requirements.txt
	test -d venv || python3 -m venv venv
	venv/bin/pip install -r requirements.txt
	touch venv/bin/activate

# Shortcut for preparation of VirtualEnv
venv: venv/bin/activate

check-venv:
ifndef VIRTUAL_ENV
	$(error Please create a VirtualEnv with 'make venv' and activate it)
endif

# Run all tests.
tests: check-venv
	python ./manage.py test

# Update version numbers, commit and tag
bumpversion:
	bumpversion --verbose patch

dev-ssl: check-venv
	python ./manage.py runserver_plus --cert-file /tmp/cert.crt

docker:
	docker build -t troeger/kubeportal:$(VERSION) .

docker-run:
	docker run -it -p 8000:8000 troeger/kubeportal:$(VERSION)

run: venv
	venv/bin/python3 manage.py runserver

api-user: venv
	venv/bin/python3 manage.py createsuperuser --username api


api-token: venv
	venv/bin/python3 manage.py drf_create_token api

docker-dev: venv
	docker build -t troeger/kubeportal:dev -f Dockerfile-Dev .

docker-dev-stop:
	minikube stop
	minikube delete

docker-dev-run:
	minikube start --disk-size '2000mb'
	kubectl create -f ./deployment/k8s/namespace.yml \
				   -f ./deployment/k8s/rbac.yml \
				   -f ./deployment/k8s/service.yml \
				   -f ./deployment/k8s/deployment-dev.yml
	kubectl create secret generic mk-client-crt --from-file=mk-client-crt=${HOME}/.minikube/client.crt
	kubectl create secret generic mk-ca-crt     --from-file=mk-ca-crt=${HOME}/.minikube/ca.crt
	kubectl create secret generic mk-ca-key     --from-file=mk-ca-key=${HOME}/.minikube/ca.key
	kubectl create secret generic mk-ca-pem     --from-file=mk-ca-pem=${HOME}/.minikube/ca.pem
	kubectl create secret generic kube-config   --from-file=kube-config=${HOME}/.kube/config

# Re-create docker images and upload into registry
docker-push: docker
	docker login --username=troeger
	docker push troeger/kubeportal:$(VERSION)

# Clean temporary files
clean:
	find . -name "*.bak" -delete
	find . -name "__pycache__" -delete
	make -C docs clean

# Clean cached Docker data and state
clean-docker:
	docker container prune
	docker volume prune
	docker system prune

# Build the HTML documentation from the sources.
docs: check-venv
	pushd docs; make html; popd

<|MERGE_RESOLUTION|>--- conflicted
+++ resolved
@@ -1,9 +1,5 @@
 SHELL = /bin/bash
 VERSION = 0.2.0
-<<<<<<< HEAD
-=======
-HOME = /Users/ptroeger
->>>>>>> 761f8c02
 
 .PHONY: check-venv
 
