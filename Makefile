SHELL=/bin/bash
<<<<<<< HEAD
VERSION=0.3.29
=======
VERSION=0.3.32
>>>>>>> bf6d935c

.PHONY: docs

# Run a Django dev server locally, together with Minikube
# Configuration: Debug
dev-run: minikube-start web-run

# Run a Django dev server locally, leaving out the Minikube startup
# This allows you to work against another cluster.
# Configuration: Debug
web-run: venv
	./venv/bin/python ./manage.py migrate --configuration=Development
	./venv/bin/python ./manage.py ensure_root --configuration=Development
	set -o allexport; source .env; set +o allexport; \
	./venv/bin/python ./manage.py runserver --configuration=Development

# Runs the production Docker image in Minikube
# Configuration: Production
staging-run: staging-build minikube-start
	kubectl apply -k ./deployment/k8s/staging/
	kubectl -n kubeportal delete configmap kubeportal --ignore-not-found=true
	kubectl -n kubeportal create configmap kubeportal --from-env-file=.env
	kubectl -n kubeportal logs deployment/kubeportal
	kubectl -n kubeportal port-forward svc/kubeportal 8000:8000

# Clean temporary files
clean: 
	find . -name "*.bak" -delete
	find . -name "__pycache__" -delete
	make -C docs clean
	rm -rf htmlcov
	rm .coverage

# Build the HTML documentation from the sources.
docs: venv
	pushd docs; make html; popd

# Runs the test suite
test: venv minikube-start
	./venv/bin/python ./manage.py test ${case} --configuration=Development

# Run all tests and obtain coverage information.
coverage: venv 
	./venv/bin/coverage run --omit 'venv/*' ./manage.py test --configuration=Development; ./venv/bin/coverage html; open htmlcov/index.html 

# Update version numbers, commit and tag
release-bumpversion:
	./venv/bin/bumpversion --verbose patch

release: release-build release-push

### Support functions, typically not for direct usage

# Build the official Kuberportal docker image
release-build:
	docker build -t troeger/kubeportal:$(VERSION) .

# Upload the official Kuberportal image to Docker hub
release-push:
	docker login --username=troeger
	docker push troeger/kubeportal:$(VERSION)

# Checks if a virtualenv exists, and creates it in case
venv:
	test -d venv || python3 -m venv venv
	venv/bin/pip install -r requirements-prod.txt
	venv/bin/pip install -r requirements-dev.txt

# Stops a Minikube environment
minikube-stop: minikube-check
	minikube stop
	minikube delete

# Start a Minikube environment
minikube-start: minikube-check
	(minikube status | grep Running) || minikube start
	kubectl config use-context minikube

# Check if minikube is installed
minikube-check:
	@test -f /usr/local/bin/minikube \
	|| test -f /usr/bin/minikube \
	|| test -f /bin/minikube \
	|| (echo ERROR: Minikube installation is missing on your machine. && exit 1)

# Prepare a staging test Docker image in the Minikube environment
# This works by utilizing the Docker environment inside Minikube
staging-build: minikube-start
	eval $$(minikube docker-env); docker build -t troeger/kubeportal:staging .<|MERGE_RESOLUTION|>--- conflicted
+++ resolved
@@ -1,9 +1,5 @@
 SHELL=/bin/bash
-<<<<<<< HEAD
-VERSION=0.3.29
-=======
 VERSION=0.3.32
->>>>>>> bf6d935c
 
 .PHONY: docs
 
