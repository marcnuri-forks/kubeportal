SHELL=/bin/bash
VERSION=0.2.0

# Run a Django dev server locally, together with Minikube
# Configuration: Debug
dev-run: minikube-start venv
	./venv/bin/python ./manage.py ensure_root --configuration=Development
	set -o allexport; source .env; set +o allexport; \
	KUBEPORTAL_CLUSTER_API_SERVER=$(shell minikube ip) \
	./venv/bin/python ./manage.py runserver_plus --configuration=Development

# Runs the production Docker image in Minikube
# Configuration: Production
staging-run: staging-build minikube-start
	kubectl apply -k ./deployment/k8s/staging/
	kubectl -n kubeportal delete configmap kubeportal --ignore-not-found=true
	kubectl -n kubeportal create configmap kubeportal --from-env-file=.env
	kubectl -n kubeportal logs deployment/kubeportal
	kubectl -n kubeportal port-forward svc/kubeportal 8000:8000

# Clean temporary files
clean: minikube-stop
	find . -name "*.bak" -delete
	find . -name "__pycache__" -delete
	make -C docs clean

# Build the HTML documentation from the sources.
docs: venv
	pushd docs; make html; popd


### Functions for official releases


# Update version numbers, commit and tag
release-bumpversion:
	bumpversion --verbose patch

# Build the official Kuberportal docker image
release-build:
	docker build -t troeger/kubeportal:$(VERSION) .

# Upload the official Kuberportal image to Docker hub
release-push:
	docker login --username=troeger
	docker push troeger/kubeportal:$(VERSION)


### Support functions, typically not for direct usage


# Checks if a virtualenv exists, and creates it in case
venv:
	test -d venv || python3 -m venv venv
	venv/bin/pip install -r requirements.txt

# Stops a Minikube environment
minikube-stop: minikube-check
	minikube stop
	minikube delete

# Start a Minikube environment
minikube-start: minikube-check
	(minikube status | grep Running) || minikube start

# Check if minikube is installed
minikube-check:
	@test -f /usr/local/bin/minikube || (echo ERROR: Minikube installation is missing on your machine. && exit 1)

# Prepare a staging test Docker image in the Minikube environment
# This works by utilizing the Docker environment inside Minikube
staging-build: minikube-start
<<<<<<< HEAD
	eval $$(minikube docker-env); docker build -t troeger/kubeportal:staging .

# Prepare minimal .env File for tests and development
# These Google OAuth keys allow a redirect to localhost:8000
# Other settings can be added to your version of the .env file,
# consult the documentation
.env: minikube-start
	@echo "KUBEPORTAL_AUTH_GOOGLE_KEY=891177537513-sd1toqcvp7vl7e2bakvols27n1gh6h6n.apps.googleusercontent.com" > .env
	@echo "KUBEPORTAL_AUTH_GOOGLE_SECRET=qwoYQ9ktOra9b_JMr2_E19cx" >> .env
	@echo "KUBEPORTAL_DATABASE_URL=sqlite:////data/kubeportal.sqlite3" >> .env
=======
	eval $$(minikube docker-env); docker build -t troeger/kubeportal:staging .
>>>>>>> 15cd42bd
<|MERGE_RESOLUTION|>--- conflicted
+++ resolved
@@ -70,17 +70,4 @@
 # Prepare a staging test Docker image in the Minikube environment
 # This works by utilizing the Docker environment inside Minikube
 staging-build: minikube-start
-<<<<<<< HEAD
-	eval $$(minikube docker-env); docker build -t troeger/kubeportal:staging .
-
-# Prepare minimal .env File for tests and development
-# These Google OAuth keys allow a redirect to localhost:8000
-# Other settings can be added to your version of the .env file,
-# consult the documentation
-.env: minikube-start
-	@echo "KUBEPORTAL_AUTH_GOOGLE_KEY=891177537513-sd1toqcvp7vl7e2bakvols27n1gh6h6n.apps.googleusercontent.com" > .env
-	@echo "KUBEPORTAL_AUTH_GOOGLE_SECRET=qwoYQ9ktOra9b_JMr2_E19cx" >> .env
-	@echo "KUBEPORTAL_DATABASE_URL=sqlite:////data/kubeportal.sqlite3" >> .env
-=======
-	eval $$(minikube docker-env); docker build -t troeger/kubeportal:staging .
->>>>>>> 15cd42bd
+	eval $$(minikube docker-env); docker build -t troeger/kubeportal:staging .