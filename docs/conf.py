project = 'KubePortal'
copyright = '2019, Peter Tröger'
author = 'Peter Tröger'
<<<<<<< HEAD
release = 'v0.3.29'
=======
release = 'v0.3.32'
>>>>>>> bf6d935c
extensions = [
	'sphinx_issues',
    'sphinx.ext.autosectionlabel'	
]
templates_path = ['_templates']
exclude_patterns = ['_build', 'Thumbs.db', '.DS_Store']
html_theme = "sphinx_rtd_theme"
master_doc = 'index'

autosectionlabel_prefix_document = False

issues_github_path = 'troeger/kubeportal'

html_theme_options = {
    'display_version': True,
    # Toc options
    'collapse_navigation': True,
    'sticky_navigation': True,
    'navigation_depth': 4,
    'includehidden': True,
    'titles_only': False
}<|MERGE_RESOLUTION|>--- conflicted
+++ resolved
@@ -1,11 +1,7 @@
 project = 'KubePortal'
 copyright = '2019, Peter Tröger'
 author = 'Peter Tröger'
-<<<<<<< HEAD
-release = 'v0.3.29'
-=======
 release = 'v0.3.32'
->>>>>>> bf6d935c
 extensions = [
 	'sphinx_issues',
     'sphinx.ext.autosectionlabel'	
